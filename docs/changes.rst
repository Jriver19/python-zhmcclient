--- conflicted
+++ resolved
@@ -25,16 +25,14 @@
 
 **Incompatible changes:**
 
-<<<<<<< HEAD
+* The zhmcclient mock support for Partitions no longer allows to stop a
+  partition when it is in status 'degraded' or 'reservation-error'.
+  That is consistent with the real HMC as described in the HMC API book.
+
 * In the `HTTPError` exception class, `args[0]` was set to the `body` argument,
   i.e. to the entore response body. Because by convention, `args[0]` should be
   a human readable message, this has been changed to now set `args[0]` to the
   'message' field in the response body, or to `None` if not present.
-=======
-* The zhmcclient mock support for Partitions no longer allows to stop a
-  partition when it is in status 'degraded' or 'reservation-error'.
-  That is consistent with the real HMC as described in the HMC API book.
->>>>>>> b65307c9
 
 **Deprecations:**
 
@@ -58,21 +56,6 @@
 * Avoided `DeprecationWarning` on Python 3 for invalid escape sequences
   in some places.
 
-<<<<<<< HEAD
-* In the `ParseError` exception class, a message of `None` is now tolerated,
-  for consistency with the other zhmcclient exception classes.
-
-* In the `NotFound` exception class, a `filter_args` parameter of `None` is now
-  tolerated, for consistency with the `NoUniqueMatch` exception class.
-
-* Documented for the zhmcclient exception classes how `args[0]` is set.
-
-* Clarified in the documentation that the `manager` and `resources` parameters
-  of the `NoUniqueMatch` and `NotFound` exception classes must not be `None`.
-
-* Improved the unit test cases for the `Client` class and for the zhmcclient
-  exception classes, and migrated them to py.test.
-=======
 * The zhmcclient mock support for various resource classes did not always
   check for invalid CPC status and for invalid Partition status as
   described in the HMC API book. It now does.
@@ -93,7 +76,20 @@
   ``Session.logon()``. This was needed as part of fixing issue #422.
 
 * Added a `__repr__()` function to the `Session` class, for debug purposes.
->>>>>>> b65307c9
+
+* In the `ParseError` exception class, a message of `None` is now tolerated,
+  for consistency with the other zhmcclient exception classes.
+
+* In the `NotFound` exception class, a `filter_args` parameter of `None` is now
+  tolerated, for consistency with the `NoUniqueMatch` exception class.
+
+* Documented for the zhmcclient exception classes how `args[0]` is set.
+
+* Clarified in the documentation that the `manager` and `resources` parameters
+  of the `NoUniqueMatch` and `NotFound` exception classes must not be `None`.
+
+* Improved the unit test cases for the `Client` class and for the zhmcclient
+  exception classes, and migrated them to py.test.
 
 **Known issues:**
 
